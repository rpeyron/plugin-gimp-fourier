[![CI](https://github.com/rpeyron/plugin-gimp-fourier/actions/workflows/main.yml/badge.svg)](https://github.com/rpeyron/plugin-gimp-fourier/actions/workflows/main.yml)
[![Packaging status](https://repology.org/badge/tiny-repos/gimp:fourier.svg)](https://repology.org/project/gimp:fourier/versions)

# plugin-gimp-fourier

<<<<<<< HEAD
Fourier plugin for GIMP

[Use](#use) | [Install on Windows](#windows) | [Install on Linux](#linux) | [Install from source](#from-source) | [Maintainers instructions](#maintainers) | [History & Thanks](#history) 
=======
Fourier plugin for GIMP _(compatible with GIMP2.2 and GIMP3.0)_

[Use](#use) | [Install on Windows](#windows) | [Install on Linux](#linux) | [Install from source](#installation-from-source-code) | [Maintainers instructions](#maintainers) | [History & Thanks](#history) 
>>>>>>> 7f93b286

## What it does

It does a direct and reverse Fourier Transform.
It allows you to work in the frequency domain.
For instance, it can be used to remove moiré patterns from images scanned from books. (See [README.Moire](README.Moire))

## Use

It adds 2 items in the filters menu:
*  Filters/Generic/FFT Forward
*  Filters/Generic/FFT Inverse

![image](https://user-images.githubusercontent.com/3126751/121738126-19e4ec80-cafa-11eb-9fec-ad923d853cde.png)


<<<<<<< HEAD
## Installation
=======
## Installation of pre-built binaries
>>>>>>> 7f93b286

### Windows

Binaries for windows are provided as separate packages. Please download the 32bits or 64bits according to you GIMP version
(this is not related to Windows version). Altough the GIMP API is quite stable, the binaries are not, and the plugin binaries
must be updated to new GIMP versions (some will work, some won't). The GIMP version is indicated in the package filename.
Download the binaries that fits the best to your GIMP version. Just copy the fourier folder (containing fourier.exe and libfftw3-3.dll) 
in the plugins directory of either:
<<<<<<< HEAD
- your personal gimp directory (ex: .gimp-2.2\plug-ins),
- or in the global directory (C:\Program Files\GIMP-2.2\lib\gimp\2.0\plug-ins)

You can also build with msys2 environment:
=======
- your personal gimp directory (ex: .gimp-2.2\plug-ins or .gimp-3.0\plug-ins),
- or in the global directory (C:\Program Files\GIMP-2.2\lib\gimp\2.0\plug-ins or C:\Program Files\GIMP-3.0\lib\gimp\3.0\plug-ins)

### Linux

- Fedora repository: `sudo yum install gimp-fourier-plugin` (by the Fedora community)
- Debian/Ubuntu pre-built package: download the deb file and install with `sudo dpkg -i gimp-plugin-fourier_0.4.5-1_amd64.deb`
- and other distributions like openSUSE, slack, ArchLinux, Enterprise Linux, Guix and NixOS by experimental packages by their communities (see [repology list](https://repology.org/project/gimp:fourier/versions)).



## Installation from source code

[Windows GIMP3](#windows---gimp3) | [Windows GIMP2](#windows---gimp2) | [Linux GIMP3](#linux---gimp3) | [Linux GIMP2](#linux---gimp2)

You will need the fftw3 package, and the development packages of gimp, fftw3, and glib.
You may use the autotools build system, or use the simplified gimptool build system.

### Windows - GIMP3

To build with msys2 environment:
```
msys2 -c "pacman -Suy"
msys2 -c "pacman -S --noconfirm mingw-w64-x86_64-toolchain"
msys2 -c "pacman -S --noconfirm mingw-w64-x86_64-gimp3"
msys2 -c "pacman -S --noconfirm mingw-w64-x86_64-fftw"
msys2 -mingw64 -c 'echo $(gimptool-3.0 -n --build fourier.c) -lfftw3 -O3 | sh'
msys2 -mingw64 -c 'cp `which libfftw3-3.dll` .'
msys2 -c "pacman -Scc"
```


### Windows - GIMP2

To build with msys2 environment:
>>>>>>> 7f93b286
```
msys2 -c "pacman -Suy"
msys2 -c "pacman -S --noconfirm mingw-w64-x86_64-toolchain"
msys2 -c "pacman -S --noconfirm mingw-w64-x86_64-gimp=2.10.36"
msys2 -c "pacman -S --noconfirm mingw-w64-x86_64-fftw"
msys2 -mingw64 -c 'echo $(gimptool-2.0 -n --build fourier.c) -lfftw3 -O3 | sh'
msys2 -mingw64 -c 'cp `which libfftw3-3.dll` .'
msys2 -c "pacman -Scc"
```

To build with ./configure and xgettext:
```
msys2 -c "pacman -S --noconfirm mingw-w64-x86_64-autotools"
msys2 -c "pacman -S --noconfirm mingw-w64-x86_64-gettext-tools"
```

<<<<<<< HEAD
This is for 32bits version ; replace x86_64 by i686 and -mingw64 by -mingw32 if you want 32bits.
=======
This is for 64bits version ; replace x86_64 by i686 and -mingw64 by -mingw32 if you want 32bits.
>>>>>>> 7f93b286
Replace also 2.10.36 by your GIMP version (or leave empty for latest version)

Also, the windows binaries are built through GitHub Actions, so you may also fork this repository and build the plugin on your own.

<<<<<<< HEAD
### Linux

#### Repositories and pre-built packages

- Fedora repository: `sudo yum install gimp-fourier-plugin` (by the Fedora community)
- Debian/Ubuntu pre-built package: download the deb file and install with `sudo dpkg -i gimp-plugin-fourier_0.4.5-1_amd64.deb`
- and other distributions like openSUSE, slack, ArchLinux, Enterprise Linux, Guix and NixOS by experimental packages by their communities (see [repology list](https://repology.org/project/gimp:fourier/versions)).


#### From source
=======
### Linux - GIMP3

The gimp3 version is built with `--enable-gimp3-fourier`  configure option.

You will need the fftw3 package, and the development packages of gimp, fftw3, and glib
For instance, on debian/ubuntu : `sudo apt-get install libfftw3-dev libgimp-3.0-dev`

Then if you cloned this repo, starts with the commands below.
If you downloaded the tar package, you may skip this step and go to the second one.
```sh
autoreconf -i  (or use 'autoreconf --install --force' for more modern setups)
automake --foreign -Wall
```

And then:
```sh
./configure --enable-gimp3-fourier
make
make strip
sudo make install
```


### Linux - GIMP2
>>>>>>> 7f93b286

You will need the fftw3 package, and the development packages of gimp, fftw3, and glib
For instance, on debian/ubuntu : `sudo apt-get install libfftw3-dev libgimp2.0-dev`

Then if you cloned this repo, starts with the commands below.
If you downloaded the tar package, you may skip this step and go to the second one.
```sh
autoreconf -i  (or use 'autoreconf --install --force' for more modern setups)
automake --foreign -Wall
```

And then:
```sh
./configure
make
make strip
sudo make install
```

If you have non-standard GIMP plug-ins directory, you may have to add `--bindir=/usr/lib/gimp/2.0/plug-ins` to the configure command (replace by your plug-ins path)

<<<<<<< HEAD
## GIMP3
=======
## Release notes for GIMP3
>>>>>>> 7f93b286

A simple port have been made. It does not currently use the new features of GIMP3.
I am waiting for the GIMP3 plugin developer documentation (not available yet), to see if a rewrite 
with new standards and features will be useful or not.

The plugin is unified can now be compiled for both GIMP2 or GIMP3 
(the gimptool maybe named differently depending on your distribution). 
There are draft versions with seperate plugins or with includes in the git history.
The GIMP3 part have been adapted from the `hot.c` bundled plugin

<<<<<<< HEAD
Below are some details of the changes I had to do for GIMP3:
* Missing headers in mingw packages to download from GIMP repo (note: )
  - `libgimpbase/gimpchoice.h` [gimp/#10900](https://gitlab.gnome.org/GNOME/gimp/-/issues/11454,https://gitlab.gnome.org/GNOME/gimp/-/issues/10900)
  - `libgimp/stdplugins-intl.h`
  - `libgimpwidgets/gimplabelstringwidget.h`
* To build hot.c, replaced missing `config.h`  with  `#define GETTEXT_PACKAGE "glib"` 
* Glib-2.0: there is major changes in glib2 [2.79.1](https://gitlab.gnome.org/GNOME/glib/blob/2.79.1/NEWS) (!3826 genums: use g_once_init_enter_pointer for GType initializers) that makes binaries incompatible ; Gimp 2.99.18 is shipped with 2.78 and mingw64 has 2.80 at the time I write this, so you will need to copy `libglib-2.0-0.dll` in same folder as the plugin fix the problem
* plugin must be in a folder, and plugin exe must have the same name as the folder
=======
Note that plugin must be in a folder, and plugin exe must have the same name as the folder
>>>>>>> 7f93b286

To install GIMP3 dev packages on mingw64:
- Use package `mingw-w64-x86_64-gimp3` instead of `mingw-w64-x86_64-gimp3` ; you will need to uninstall GIMP2 dev packages before as there is some file conflicts: `msys2 -c "pacman -R --noconfirm mingw-w64-x86_64-gimp && pacman -S --noconfirm mingw-w64-x86_64-gimp3"` 
- To switch back to GIMP2 dev packages: `msys2 -c "pacman -R --noconfirm mingw-w64-x86_64-gimp3 && pacman -S --noconfirm mingw-w64-x86_64-gimp"` 

<<<<<<< HEAD
### With configure

=======
>>>>>>> 7f93b286
The configure script has been made compatible to build both gimp2 and gimp3 version. For now, as GIMP3 has not been released, the default is to build GIMP2 plugin, even on
the gimp2.99 branch. To switch tobuild the GIMP3 plugin with configure, use the option `--enable-gimp3-fourier`:
```
./configure --enable-gimp3-fourier
make
make strip
sudo make install
```


## Maintainers

To create a distributable gimp-plugin-fourier-{version}.tar.gz file, you  will need to do these steps:
First, update the MAJOR.MINOR version in configure.ac, and then:

```
$  wget -O config.guess 'https://git.savannah.gnu.org/gitweb/?p=config.git;a=blob_plain;f=config.guess;hb=HEAD'
$  wget -O config.sub 'https://git.savannah.gnu.org/gitweb/?p=config.git;a=blob_plain;f=config.sub;hb=HEAD'
$ autoreconf -i
$ automake --foreign -Wall
$ ./configure
$ make dist
$ ls -l
```
You should see a tar file named gimp-fourier-plugin-0.4.4.tar.gz in the same directory.
To verify that the dist package contains all files and nothing is missing, test build it....
```
$ tar -xzf gimp-fourier-plugin-0.4.4.tar.gz
$ cd gimp-fourier-plugin-0.4.4
$ ./configure --bindir=/usr/lib/gimp/2.0/plug-ins
$ make
$ sudo make install
```
If no errors, then copy gimp-fourier-plugin-0.4.4.tar.gz to your release webpage.
NOTE: rpm spec file Source0 URL links to this file.

## Debug

* Build & install `make clean && make && make install-user`
* Run Gimp `GIMP_PLUGIN_DEBUG=fourier,run gimp`
* Run plugin
* Attach fourier process to gdb (in vscode with debug gdb)

Note: optimization removes some variables and add some difficulties to debug, but I did not manage to get the plugin to compille with -O0 (getting link errors with local functions...)

<<<<<<< HEAD
## History

```
=======
## Packaging

You should always use packages of your distribution. 

Sample debian & rpm specification files are provided in this repository. Those files can be useful as a guide for distribution maintainers for their first version or notable changes but are not reference for all distributions.

If you want to build a package for yourself, to test that it works as should work, you can follow the information below

### Debian package

See tutorial here: https://www.debian.org/doc/devel-manuals#packaging-tutorial

And run:
```
./configure
make deb
```

### rpm package

See reference here: https://wiki.mageia.org/en/Packagers_RPM_tutorial

What you would need to do is:
- `make dist` or `make distcheck` 
- copy the .tar.gz file into the ~/rpmbuild/SOURCES/ directory 
- copy the rpm/.rpm file into the ~/rpmbuild/SPECS/ directory
- run `rpmbuild -ba ~/rpmbuilds/SPECS/gimp*-fourier-plugin.rpm`

## History

```
*  (Nov 2024): merged GIMP3 version with 3.0rc1 publication (but plugin code is still iso)
>>>>>>> 7f93b286
*  (May 2024): first version of GIMP3 compatibility (iso)
*  v0.4.5 (Mar 2024): fix selection overflow ([#6](https://github.com/rpeyron/plugin-gimp-fourier/issues/6))
*  v0.4.4 (Aug 2022):
    - Replaced deprecated functions
    - Autotools toolchain and initial_rpm.spec file by Joe Da Silva
    - Github action workflow to build gimp-fourier-plugin
*  v0.4.3 (Apr 2014); Makefile patch by bluedxca93 (-lm arg for ubuntu 13.04)
*  v0.4.2 (Feb 2012); Makefile patch by Bob Barry (gcc arg order)
*  v0.4.1 (Jan 2010): Patch by Martin Ramshaw
    - Select Gray after transform + doc
*  v0.4.0 (Oct 2009): Patch by Edgar Bonet
    -  No Fourier coefficient is lost
    -  Reordered the data in a more natural way
*  v0.3.2 (Feb 2009):
    - Officialized distribution under GPL
    - Fixed Makefile by using pkg-config instead of gimptool
*  v0.3.1 (Dec 2007):
   - Zero initialize padding by Rene Rebe
   - Windows compatibility, inverse remove parasite, cosmetics (Mar 2005)
*  v0.3.0 (Aug 2005): dynamic boosting from Alex Fernández
   - Dynamic boosted normalization : loss of quality is now un-noticeable
   - Removed the need of parasite information
*  v0.2.0 (Mar 2005): Many improvements from Mogens Kjaer
    - Moved to gimp-2.2
    - Handles RGB and grayscale images
    - Scale factors stored as parasite information
    - Columns are swapped
* v0.1.3 (Oct 2004): Moved to gimp-2.0 (Linux only)
* v0.1.2 (May 2002): Minor modifications by Mogens Kjaer
* v0.1.1 (Feb 2022): First release of this plugin

```

Many thanks to Mogens Kjaer, Alex Fernández, Rene Rebe, Edgar Bonet,
Martin Ramshaw, Bob Barry, bluedxca93 and Joe Da Silva for their contributions.

French readers may also interested by [this article](https://www.lprp.fr/2002/02/fourier/) that describes
the way the plugin works (even it is a little outdated as a GIMP parasite is used to store the scale
factor instead of the former 'magic pixel')
<|MERGE_RESOLUTION|>--- conflicted
+++ resolved
@@ -1,327 +1,267 @@
-[![CI](https://github.com/rpeyron/plugin-gimp-fourier/actions/workflows/main.yml/badge.svg)](https://github.com/rpeyron/plugin-gimp-fourier/actions/workflows/main.yml)
-[![Packaging status](https://repology.org/badge/tiny-repos/gimp:fourier.svg)](https://repology.org/project/gimp:fourier/versions)
-
-# plugin-gimp-fourier
-
-<<<<<<< HEAD
-Fourier plugin for GIMP
-
-[Use](#use) | [Install on Windows](#windows) | [Install on Linux](#linux) | [Install from source](#from-source) | [Maintainers instructions](#maintainers) | [History & Thanks](#history) 
-=======
-Fourier plugin for GIMP _(compatible with GIMP2.2 and GIMP3.0)_
-
-[Use](#use) | [Install on Windows](#windows) | [Install on Linux](#linux) | [Install from source](#installation-from-source-code) | [Maintainers instructions](#maintainers) | [History & Thanks](#history) 
->>>>>>> 7f93b286
-
-## What it does
-
-It does a direct and reverse Fourier Transform.
-It allows you to work in the frequency domain.
-For instance, it can be used to remove moiré patterns from images scanned from books. (See [README.Moire](README.Moire))
-
-## Use
-
-It adds 2 items in the filters menu:
-*  Filters/Generic/FFT Forward
-*  Filters/Generic/FFT Inverse
-
-![image](https://user-images.githubusercontent.com/3126751/121738126-19e4ec80-cafa-11eb-9fec-ad923d853cde.png)
-
-
-<<<<<<< HEAD
-## Installation
-=======
-## Installation of pre-built binaries
->>>>>>> 7f93b286
-
-### Windows
-
-Binaries for windows are provided as separate packages. Please download the 32bits or 64bits according to you GIMP version
-(this is not related to Windows version). Altough the GIMP API is quite stable, the binaries are not, and the plugin binaries
-must be updated to new GIMP versions (some will work, some won't). The GIMP version is indicated in the package filename.
-Download the binaries that fits the best to your GIMP version. Just copy the fourier folder (containing fourier.exe and libfftw3-3.dll) 
-in the plugins directory of either:
-<<<<<<< HEAD
-- your personal gimp directory (ex: .gimp-2.2\plug-ins),
-- or in the global directory (C:\Program Files\GIMP-2.2\lib\gimp\2.0\plug-ins)
-
-You can also build with msys2 environment:
-=======
-- your personal gimp directory (ex: .gimp-2.2\plug-ins or .gimp-3.0\plug-ins),
-- or in the global directory (C:\Program Files\GIMP-2.2\lib\gimp\2.0\plug-ins or C:\Program Files\GIMP-3.0\lib\gimp\3.0\plug-ins)
-
-### Linux
-
-- Fedora repository: `sudo yum install gimp-fourier-plugin` (by the Fedora community)
-- Debian/Ubuntu pre-built package: download the deb file and install with `sudo dpkg -i gimp-plugin-fourier_0.4.5-1_amd64.deb`
-- and other distributions like openSUSE, slack, ArchLinux, Enterprise Linux, Guix and NixOS by experimental packages by their communities (see [repology list](https://repology.org/project/gimp:fourier/versions)).
-
-
-
-## Installation from source code
-
-[Windows GIMP3](#windows---gimp3) | [Windows GIMP2](#windows---gimp2) | [Linux GIMP3](#linux---gimp3) | [Linux GIMP2](#linux---gimp2)
-
-You will need the fftw3 package, and the development packages of gimp, fftw3, and glib.
-You may use the autotools build system, or use the simplified gimptool build system.
-
-### Windows - GIMP3
-
-To build with msys2 environment:
-```
-msys2 -c "pacman -Suy"
-msys2 -c "pacman -S --noconfirm mingw-w64-x86_64-toolchain"
-msys2 -c "pacman -S --noconfirm mingw-w64-x86_64-gimp3"
-msys2 -c "pacman -S --noconfirm mingw-w64-x86_64-fftw"
-msys2 -mingw64 -c 'echo $(gimptool-3.0 -n --build fourier.c) -lfftw3 -O3 | sh'
-msys2 -mingw64 -c 'cp `which libfftw3-3.dll` .'
-msys2 -c "pacman -Scc"
-```
-
-
-### Windows - GIMP2
-
-To build with msys2 environment:
->>>>>>> 7f93b286
-```
-msys2 -c "pacman -Suy"
-msys2 -c "pacman -S --noconfirm mingw-w64-x86_64-toolchain"
-msys2 -c "pacman -S --noconfirm mingw-w64-x86_64-gimp=2.10.36"
-msys2 -c "pacman -S --noconfirm mingw-w64-x86_64-fftw"
-msys2 -mingw64 -c 'echo $(gimptool-2.0 -n --build fourier.c) -lfftw3 -O3 | sh'
-msys2 -mingw64 -c 'cp `which libfftw3-3.dll` .'
-msys2 -c "pacman -Scc"
-```
-
-To build with ./configure and xgettext:
-```
-msys2 -c "pacman -S --noconfirm mingw-w64-x86_64-autotools"
-msys2 -c "pacman -S --noconfirm mingw-w64-x86_64-gettext-tools"
-```
-
-<<<<<<< HEAD
-This is for 32bits version ; replace x86_64 by i686 and -mingw64 by -mingw32 if you want 32bits.
-=======
-This is for 64bits version ; replace x86_64 by i686 and -mingw64 by -mingw32 if you want 32bits.
->>>>>>> 7f93b286
-Replace also 2.10.36 by your GIMP version (or leave empty for latest version)
-
-Also, the windows binaries are built through GitHub Actions, so you may also fork this repository and build the plugin on your own.
-
-<<<<<<< HEAD
-### Linux
-
-#### Repositories and pre-built packages
-
-- Fedora repository: `sudo yum install gimp-fourier-plugin` (by the Fedora community)
-- Debian/Ubuntu pre-built package: download the deb file and install with `sudo dpkg -i gimp-plugin-fourier_0.4.5-1_amd64.deb`
-- and other distributions like openSUSE, slack, ArchLinux, Enterprise Linux, Guix and NixOS by experimental packages by their communities (see [repology list](https://repology.org/project/gimp:fourier/versions)).
-
-
-#### From source
-=======
-### Linux - GIMP3
-
-The gimp3 version is built with `--enable-gimp3-fourier`  configure option.
-
-You will need the fftw3 package, and the development packages of gimp, fftw3, and glib
-For instance, on debian/ubuntu : `sudo apt-get install libfftw3-dev libgimp-3.0-dev`
-
-Then if you cloned this repo, starts with the commands below.
-If you downloaded the tar package, you may skip this step and go to the second one.
-```sh
-autoreconf -i  (or use 'autoreconf --install --force' for more modern setups)
-automake --foreign -Wall
-```
-
-And then:
-```sh
-./configure --enable-gimp3-fourier
-make
-make strip
-sudo make install
-```
-
-
-### Linux - GIMP2
->>>>>>> 7f93b286
-
-You will need the fftw3 package, and the development packages of gimp, fftw3, and glib
-For instance, on debian/ubuntu : `sudo apt-get install libfftw3-dev libgimp2.0-dev`
-
-Then if you cloned this repo, starts with the commands below.
-If you downloaded the tar package, you may skip this step and go to the second one.
-```sh
-autoreconf -i  (or use 'autoreconf --install --force' for more modern setups)
-automake --foreign -Wall
-```
-
-And then:
-```sh
-./configure
-make
-make strip
-sudo make install
-```
-
-If you have non-standard GIMP plug-ins directory, you may have to add `--bindir=/usr/lib/gimp/2.0/plug-ins` to the configure command (replace by your plug-ins path)
-
-<<<<<<< HEAD
-## GIMP3
-=======
-## Release notes for GIMP3
->>>>>>> 7f93b286
-
-A simple port have been made. It does not currently use the new features of GIMP3.
-I am waiting for the GIMP3 plugin developer documentation (not available yet), to see if a rewrite 
-with new standards and features will be useful or not.
-
-The plugin is unified can now be compiled for both GIMP2 or GIMP3 
-(the gimptool maybe named differently depending on your distribution). 
-There are draft versions with seperate plugins or with includes in the git history.
-The GIMP3 part have been adapted from the `hot.c` bundled plugin
-
-<<<<<<< HEAD
-Below are some details of the changes I had to do for GIMP3:
-* Missing headers in mingw packages to download from GIMP repo (note: )
-  - `libgimpbase/gimpchoice.h` [gimp/#10900](https://gitlab.gnome.org/GNOME/gimp/-/issues/11454,https://gitlab.gnome.org/GNOME/gimp/-/issues/10900)
-  - `libgimp/stdplugins-intl.h`
-  - `libgimpwidgets/gimplabelstringwidget.h`
-* To build hot.c, replaced missing `config.h`  with  `#define GETTEXT_PACKAGE "glib"` 
-* Glib-2.0: there is major changes in glib2 [2.79.1](https://gitlab.gnome.org/GNOME/glib/blob/2.79.1/NEWS) (!3826 genums: use g_once_init_enter_pointer for GType initializers) that makes binaries incompatible ; Gimp 2.99.18 is shipped with 2.78 and mingw64 has 2.80 at the time I write this, so you will need to copy `libglib-2.0-0.dll` in same folder as the plugin fix the problem
-* plugin must be in a folder, and plugin exe must have the same name as the folder
-=======
-Note that plugin must be in a folder, and plugin exe must have the same name as the folder
->>>>>>> 7f93b286
-
-To install GIMP3 dev packages on mingw64:
-- Use package `mingw-w64-x86_64-gimp3` instead of `mingw-w64-x86_64-gimp3` ; you will need to uninstall GIMP2 dev packages before as there is some file conflicts: `msys2 -c "pacman -R --noconfirm mingw-w64-x86_64-gimp && pacman -S --noconfirm mingw-w64-x86_64-gimp3"` 
-- To switch back to GIMP2 dev packages: `msys2 -c "pacman -R --noconfirm mingw-w64-x86_64-gimp3 && pacman -S --noconfirm mingw-w64-x86_64-gimp"` 
-
-<<<<<<< HEAD
-### With configure
-
-=======
->>>>>>> 7f93b286
-The configure script has been made compatible to build both gimp2 and gimp3 version. For now, as GIMP3 has not been released, the default is to build GIMP2 plugin, even on
-the gimp2.99 branch. To switch tobuild the GIMP3 plugin with configure, use the option `--enable-gimp3-fourier`:
-```
-./configure --enable-gimp3-fourier
-make
-make strip
-sudo make install
-```
-
-
-## Maintainers
-
-To create a distributable gimp-plugin-fourier-{version}.tar.gz file, you  will need to do these steps:
-First, update the MAJOR.MINOR version in configure.ac, and then:
-
-```
-$  wget -O config.guess 'https://git.savannah.gnu.org/gitweb/?p=config.git;a=blob_plain;f=config.guess;hb=HEAD'
-$  wget -O config.sub 'https://git.savannah.gnu.org/gitweb/?p=config.git;a=blob_plain;f=config.sub;hb=HEAD'
-$ autoreconf -i
-$ automake --foreign -Wall
-$ ./configure
-$ make dist
-$ ls -l
-```
-You should see a tar file named gimp-fourier-plugin-0.4.4.tar.gz in the same directory.
-To verify that the dist package contains all files and nothing is missing, test build it....
-```
-$ tar -xzf gimp-fourier-plugin-0.4.4.tar.gz
-$ cd gimp-fourier-plugin-0.4.4
-$ ./configure --bindir=/usr/lib/gimp/2.0/plug-ins
-$ make
-$ sudo make install
-```
-If no errors, then copy gimp-fourier-plugin-0.4.4.tar.gz to your release webpage.
-NOTE: rpm spec file Source0 URL links to this file.
-
-## Debug
-
-* Build & install `make clean && make && make install-user`
-* Run Gimp `GIMP_PLUGIN_DEBUG=fourier,run gimp`
-* Run plugin
-* Attach fourier process to gdb (in vscode with debug gdb)
-
-Note: optimization removes some variables and add some difficulties to debug, but I did not manage to get the plugin to compille with -O0 (getting link errors with local functions...)
-
-<<<<<<< HEAD
-## History
-
-```
-=======
-## Packaging
-
-You should always use packages of your distribution. 
-
-Sample debian & rpm specification files are provided in this repository. Those files can be useful as a guide for distribution maintainers for their first version or notable changes but are not reference for all distributions.
-
-If you want to build a package for yourself, to test that it works as should work, you can follow the information below
-
-### Debian package
-
-See tutorial here: https://www.debian.org/doc/devel-manuals#packaging-tutorial
-
-And run:
-```
-./configure
-make deb
-```
-
-### rpm package
-
-See reference here: https://wiki.mageia.org/en/Packagers_RPM_tutorial
-
-What you would need to do is:
-- `make dist` or `make distcheck` 
-- copy the .tar.gz file into the ~/rpmbuild/SOURCES/ directory 
-- copy the rpm/.rpm file into the ~/rpmbuild/SPECS/ directory
-- run `rpmbuild -ba ~/rpmbuilds/SPECS/gimp*-fourier-plugin.rpm`
-
-## History
-
-```
-*  (Nov 2024): merged GIMP3 version with 3.0rc1 publication (but plugin code is still iso)
->>>>>>> 7f93b286
-*  (May 2024): first version of GIMP3 compatibility (iso)
-*  v0.4.5 (Mar 2024): fix selection overflow ([#6](https://github.com/rpeyron/plugin-gimp-fourier/issues/6))
-*  v0.4.4 (Aug 2022):
-    - Replaced deprecated functions
-    - Autotools toolchain and initial_rpm.spec file by Joe Da Silva
-    - Github action workflow to build gimp-fourier-plugin
-*  v0.4.3 (Apr 2014); Makefile patch by bluedxca93 (-lm arg for ubuntu 13.04)
-*  v0.4.2 (Feb 2012); Makefile patch by Bob Barry (gcc arg order)
-*  v0.4.1 (Jan 2010): Patch by Martin Ramshaw
-    - Select Gray after transform + doc
-*  v0.4.0 (Oct 2009): Patch by Edgar Bonet
-    -  No Fourier coefficient is lost
-    -  Reordered the data in a more natural way
-*  v0.3.2 (Feb 2009):
-    - Officialized distribution under GPL
-    - Fixed Makefile by using pkg-config instead of gimptool
-*  v0.3.1 (Dec 2007):
-   - Zero initialize padding by Rene Rebe
-   - Windows compatibility, inverse remove parasite, cosmetics (Mar 2005)
-*  v0.3.0 (Aug 2005): dynamic boosting from Alex Fernández
-   - Dynamic boosted normalization : loss of quality is now un-noticeable
-   - Removed the need of parasite information
-*  v0.2.0 (Mar 2005): Many improvements from Mogens Kjaer
-    - Moved to gimp-2.2
-    - Handles RGB and grayscale images
-    - Scale factors stored as parasite information
-    - Columns are swapped
-* v0.1.3 (Oct 2004): Moved to gimp-2.0 (Linux only)
-* v0.1.2 (May 2002): Minor modifications by Mogens Kjaer
-* v0.1.1 (Feb 2022): First release of this plugin
-
-```
-
-Many thanks to Mogens Kjaer, Alex Fernández, Rene Rebe, Edgar Bonet,
-Martin Ramshaw, Bob Barry, bluedxca93 and Joe Da Silva for their contributions.
-
-French readers may also interested by [this article](https://www.lprp.fr/2002/02/fourier/) that describes
-the way the plugin works (even it is a little outdated as a GIMP parasite is used to store the scale
-factor instead of the former 'magic pixel')
+[![CI](https://github.com/rpeyron/plugin-gimp-fourier/actions/workflows/main.yml/badge.svg)](https://github.com/rpeyron/plugin-gimp-fourier/actions/workflows/main.yml)
+[![Packaging status](https://repology.org/badge/tiny-repos/gimp:fourier.svg)](https://repology.org/project/gimp:fourier/versions)
+
+# plugin-gimp-fourier
+
+Fourier plugin for GIMP _(compatible with GIMP2.2 and GIMP3.0)_
+
+[Use](#use) | [Install on Windows](#windows) | [Install on Linux](#linux) | [Install from source](#installation-from-source-code) | [Maintainers instructions](#maintainers) | [History & Thanks](#history) 
+
+## What it does
+
+It does a direct and reverse Fourier Transform.
+It allows you to work in the frequency domain.
+For instance, it can be used to remove moiré patterns from images scanned from books. (See [README.Moire](README.Moire))
+
+## Use
+
+It adds 2 items in the filters menu:
+*  Filters/Generic/FFT Forward
+*  Filters/Generic/FFT Inverse
+
+![image](https://user-images.githubusercontent.com/3126751/121738126-19e4ec80-cafa-11eb-9fec-ad923d853cde.png)
+
+
+## Installation of pre-built binaries
+
+### Windows
+
+Binaries for windows are provided as separate packages. Please download the 32bits or 64bits according to you GIMP version
+(this is not related to Windows version). Altough the GIMP API is quite stable, the binaries are not, and the plugin binaries
+must be updated to new GIMP versions (some will work, some won't). The GIMP version is indicated in the package filename.
+Download the binaries that fits the best to your GIMP version. Just copy the fourier folder (containing fourier.exe and libfftw3-3.dll) 
+in the plugins directory of either:
+- your personal gimp directory (ex: .gimp-2.2\plug-ins or .gimp-3.0\plug-ins),
+- or in the global directory (C:\Program Files\GIMP-2.2\lib\gimp\2.0\plug-ins or C:\Program Files\GIMP-3.0\lib\gimp\3.0\plug-ins)
+
+### Linux
+
+- Fedora repository: `sudo yum install gimp-fourier-plugin` (by the Fedora community)
+- Debian/Ubuntu pre-built package: download the deb file and install with `sudo dpkg -i gimp-plugin-fourier_0.4.5-1_amd64.deb`
+- and other distributions like openSUSE, slack, ArchLinux, Enterprise Linux, Guix and NixOS by experimental packages by their communities (see [repology list](https://repology.org/project/gimp:fourier/versions)).
+
+
+
+## Installation from source code
+
+[Windows GIMP3](#windows---gimp3) | [Windows GIMP2](#windows---gimp2) | [Linux GIMP3](#linux---gimp3) | [Linux GIMP2](#linux---gimp2)
+
+You will need the fftw3 package, and the development packages of gimp, fftw3, and glib.
+You may use the autotools build system, or use the simplified gimptool build system.
+
+### Windows - GIMP3
+
+To build with msys2 environment:
+```
+msys2 -c "pacman -Suy"
+msys2 -c "pacman -S --noconfirm mingw-w64-x86_64-toolchain"
+msys2 -c "pacman -S --noconfirm mingw-w64-x86_64-gimp3"
+msys2 -c "pacman -S --noconfirm mingw-w64-x86_64-fftw"
+msys2 -mingw64 -c 'echo $(gimptool-3.0 -n --build fourier.c) -lfftw3 -O3 | sh'
+msys2 -mingw64 -c 'cp `which libfftw3-3.dll` .'
+msys2 -c "pacman -Scc"
+```
+
+
+### Windows - GIMP2
+
+To build with msys2 environment:
+```
+msys2 -c "pacman -Suy"
+msys2 -c "pacman -S --noconfirm mingw-w64-x86_64-toolchain"
+msys2 -c "pacman -S --noconfirm mingw-w64-x86_64-gimp=2.10.36"
+msys2 -c "pacman -S --noconfirm mingw-w64-x86_64-fftw"
+msys2 -mingw64 -c 'echo $(gimptool-2.0 -n --build fourier.c) -lfftw3 -O3 | sh'
+msys2 -mingw64 -c 'cp `which libfftw3-3.dll` .'
+msys2 -c "pacman -Scc"
+```
+
+To build with ./configure and xgettext:
+```
+msys2 -c "pacman -S --noconfirm mingw-w64-x86_64-autotools"
+msys2 -c "pacman -S --noconfirm mingw-w64-x86_64-gettext-tools"
+```
+
+This is for 64bits version ; replace x86_64 by i686 and -mingw64 by -mingw32 if you want 32bits.
+Replace also 2.10.36 by your GIMP version (or leave empty for latest version)
+
+Also, the windows binaries are built through GitHub Actions, so you may also fork this repository and build the plugin on your own.
+
+### Linux - GIMP3
+
+The gimp3 version is built with `--enable-gimp3-fourier`  configure option.
+
+You will need the fftw3 package, and the development packages of gimp, fftw3, and glib
+For instance, on debian/ubuntu : `sudo apt-get install libfftw3-dev libgimp-3.0-dev`
+
+Then if you cloned this repo, starts with the commands below.
+If you downloaded the tar package, you may skip this step and go to the second one.
+```sh
+autoreconf -i  (or use 'autoreconf --install --force' for more modern setups)
+automake --foreign -Wall
+```
+
+And then:
+```sh
+./configure --enable-gimp3-fourier
+make
+make strip
+sudo make install
+```
+
+
+### Linux - GIMP2
+
+You will need the fftw3 package, and the development packages of gimp, fftw3, and glib
+For instance, on debian/ubuntu : `sudo apt-get install libfftw3-dev libgimp2.0-dev`
+
+Then if you cloned this repo, starts with the commands below.
+If you downloaded the tar package, you may skip this step and go to the second one.
+```sh
+autoreconf -i  (or use 'autoreconf --install --force' for more modern setups)
+automake --foreign -Wall
+```
+
+And then:
+```sh
+./configure
+make
+make strip
+sudo make install
+```
+
+If you have non-standard GIMP plug-ins directory, you may have to add `--bindir=/usr/lib/gimp/2.0/plug-ins` to the configure command (replace by your plug-ins path)
+
+## Release notes for GIMP3
+
+A simple port have been made. It does not currently use the new features of GIMP3.
+I am waiting for the GIMP3 plugin developer documentation (not available yet), to see if a rewrite 
+with new standards and features will be useful or not.
+
+The plugin is unified can now be compiled for both GIMP2 or GIMP3 
+(the gimptool maybe named differently depending on your distribution). 
+There are draft versions with seperate plugins or with includes in the git history.
+The GIMP3 part have been adapted from the `hot.c` bundled plugin
+
+Note that plugin must be in a folder, and plugin exe must have the same name as the folder
+
+To install GIMP3 dev packages on mingw64:
+- Use package `mingw-w64-x86_64-gimp3` instead of `mingw-w64-x86_64-gimp3` ; you will need to uninstall GIMP2 dev packages before as there is some file conflicts: `msys2 -c "pacman -R --noconfirm mingw-w64-x86_64-gimp && pacman -S --noconfirm mingw-w64-x86_64-gimp3"` 
+- To switch back to GIMP2 dev packages: `msys2 -c "pacman -R --noconfirm mingw-w64-x86_64-gimp3 && pacman -S --noconfirm mingw-w64-x86_64-gimp"` 
+
+The configure script has been made compatible to build both gimp2 and gimp3 version. For now, as GIMP3 has not been released, the default is to build GIMP2 plugin, even on
+the gimp2.99 branch. To switch tobuild the GIMP3 plugin with configure, use the option `--enable-gimp3-fourier`:
+```
+./configure --enable-gimp3-fourier
+make
+make strip
+sudo make install
+```
+
+
+## Maintainers
+
+To create a distributable gimp-plugin-fourier-{version}.tar.gz file, you  will need to do these steps:
+First, update the MAJOR.MINOR version in configure.ac, and then:
+
+```
+$  wget -O config.guess 'https://git.savannah.gnu.org/gitweb/?p=config.git;a=blob_plain;f=config.guess;hb=HEAD'
+$  wget -O config.sub 'https://git.savannah.gnu.org/gitweb/?p=config.git;a=blob_plain;f=config.sub;hb=HEAD'
+$ autoreconf -i
+$ automake --foreign -Wall
+$ ./configure
+$ make dist
+$ ls -l
+```
+You should see a tar file named gimp-fourier-plugin-0.4.4.tar.gz in the same directory.
+To verify that the dist package contains all files and nothing is missing, test build it....
+```
+$ tar -xzf gimp-fourier-plugin-0.4.4.tar.gz
+$ cd gimp-fourier-plugin-0.4.4
+$ ./configure --bindir=/usr/lib/gimp/2.0/plug-ins
+$ make
+$ sudo make install
+```
+If no errors, then copy gimp-fourier-plugin-0.4.4.tar.gz to your release webpage.
+NOTE: rpm spec file Source0 URL links to this file.
+
+## Debug
+
+* Build & install `make clean && make && make install-user`
+* Run Gimp `GIMP_PLUGIN_DEBUG=fourier,run gimp`
+* Run plugin
+* Attach fourier process to gdb (in vscode with debug gdb)
+
+Note: optimization removes some variables and add some difficulties to debug, but I did not manage to get the plugin to compille with -O0 (getting link errors with local functions...)
+
+## Packaging
+
+You should always use packages of your distribution. 
+
+Sample debian & rpm specification files are provided in this repository. Those files can be useful as a guide for distribution maintainers for their first version or notable changes but are not reference for all distributions.
+
+If you want to build a package for yourself, to test that it works as should work, you can follow the information below
+
+### Debian package
+
+See tutorial here: https://www.debian.org/doc/devel-manuals#packaging-tutorial
+
+And run:
+```
+./configure
+make deb
+```
+
+### rpm package
+
+See reference here: https://wiki.mageia.org/en/Packagers_RPM_tutorial
+
+What you would need to do is:
+- `make dist` or `make distcheck` 
+- copy the .tar.gz file into the ~/rpmbuild/SOURCES/ directory 
+- copy the rpm/.rpm file into the ~/rpmbuild/SPECS/ directory
+- run `rpmbuild -ba ~/rpmbuilds/SPECS/gimp*-fourier-plugin.rpm`
+
+## History
+
+```
+*  (Nov 2024): merged GIMP3 version with 3.0rc1 publication (but plugin code is still iso)
+*  (May 2024): first version of GIMP3 compatibility (iso)
+*  v0.4.5 (Mar 2024): fix selection overflow ([#6](https://github.com/rpeyron/plugin-gimp-fourier/issues/6))
+*  v0.4.4 (Aug 2022):
+    - Replaced deprecated functions
+    - Autotools toolchain and initial_rpm.spec file by Joe Da Silva
+    - Github action workflow to build gimp-fourier-plugin
+*  v0.4.3 (Apr 2014); Makefile patch by bluedxca93 (-lm arg for ubuntu 13.04)
+*  v0.4.2 (Feb 2012); Makefile patch by Bob Barry (gcc arg order)
+*  v0.4.1 (Jan 2010): Patch by Martin Ramshaw
+    - Select Gray after transform + doc
+*  v0.4.0 (Oct 2009): Patch by Edgar Bonet
+    -  No Fourier coefficient is lost
+    -  Reordered the data in a more natural way
+*  v0.3.2 (Feb 2009):
+    - Officialized distribution under GPL
+    - Fixed Makefile by using pkg-config instead of gimptool
+*  v0.3.1 (Dec 2007):
+   - Zero initialize padding by Rene Rebe
+   - Windows compatibility, inverse remove parasite, cosmetics (Mar 2005)
+*  v0.3.0 (Aug 2005): dynamic boosting from Alex Fernández
+   - Dynamic boosted normalization : loss of quality is now un-noticeable
+   - Removed the need of parasite information
+*  v0.2.0 (Mar 2005): Many improvements from Mogens Kjaer
+    - Moved to gimp-2.2
+    - Handles RGB and grayscale images
+    - Scale factors stored as parasite information
+    - Columns are swapped
+* v0.1.3 (Oct 2004): Moved to gimp-2.0 (Linux only)
+* v0.1.2 (May 2002): Minor modifications by Mogens Kjaer
+* v0.1.1 (Feb 2022): First release of this plugin
+
+```
+
+Many thanks to Mogens Kjaer, Alex Fernández, Rene Rebe, Edgar Bonet,
+Martin Ramshaw, Bob Barry, bluedxca93 and Joe Da Silva for their contributions.
+
+French readers may also interested by [this article](https://www.lprp.fr/2002/02/fourier/) that describes
+the way the plugin works (even it is a little outdated as a GIMP parasite is used to store the scale
+factor instead of the former 'magic pixel')